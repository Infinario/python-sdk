--- conflicted
+++ resolved
@@ -35,6 +35,19 @@
     pass
 
 
+class ErrorHandler(object):
+    def __init__(self, silent=False, logger=None):
+        self._silent = silent
+        self._logger = logger or DEFAULT_LOGGER
+
+    def handle(self, exception_cls, error_message, no_raise=False):
+        if self._silent or no_raise:
+            self._logger.error(error_message)
+            return
+        else:
+            raise exception_cls(error_message)
+
+
 class NullTransport(object):
     """
     NullTransport will make no requests.
@@ -45,10 +58,10 @@
     def __init__(self, *_args, **_kwargs):
         pass
 
-    def send_and_receive(self, url, message):
+    def send_and_receive(self, url, message, no_raise=False, timeout=None):
         pass
 
-    def send_and_ignore(self, url, message):
+    def send_and_ignore(self, url):
         pass
 
 
@@ -59,40 +72,32 @@
     Infinario methods identify, track, update and get_html will block for the whole time of a request.
     """
 
-    def __init__(self, target, session=None, logger=None):
-        self._logger = logger
+    def __init__(self, target, errors, session=None):
+        self._errors = errors
         self._target = target
         self._session = session or requests.Session()
 
-    def _send(self, service, message, params={}, no_raise=False, timeout=None):
-        def process_error(exception, error_string):
-            if no_raise:
-                if self._logger:
-                    self._logger.error(error_string)
-                return
-            else:
-                raise exception(error_string)
-
+    def _send(self, service, message, no_raise=False, timeout=None):
         try:
             response = self._session.post(
                 u'{0}{1}'.format(self._target, service),
                 data=json.dumps(message),
-                params=params,
                 headers={'Content-type': 'application/json'},
                 timeout=timeout,
             )
         except ConnectionError:
-            return process_error(ServiceUnavailable,
-                                 u'Failed connecting to Infinario API at the given target URL {0}'
-                                 .format(self._target))
+            return self._errors.handle(
+                u'Failed connecting to Infinario API at the given target URL {0}'.format(self._target),
+                ServiceUnavailable, no_raise=no_raise)
         except Timeout:
-            return process_error(ServiceUnavailable,
-                                 u'Infinario request to {0} failed to complete within timeout {1}'
-                                 .format(service, timeout))
+            return self._errors.handle(
+                u'Infinario request to {0} failed to complete within timeout {1}'.format(service, timeout),
+                ServiceUnavailable, no_raise=no_raise)
 
         if response.status_code == 401:
-            return process_error(AuthenticationError,
-                                 u'Infinario API authentication failure')
+            return self._errors.handle(
+                u'Infinario API authentication failure',
+                AuthenticationError, no_raise=no_raise)
 
         json_response = response.json()
 
@@ -102,18 +107,20 @@
         errors = json_response.get('errors', None) or response.text
 
         if response.status_code in (503, 504):
-            return process_error(ServiceUnavailable,
-                                 u'Infinario API is currently unavailable or under too much load: {0}'.format(errors))
-
-        return process_error(InvalidRequest,
-                             u'Infinario API request failed with errors: {}'.format(errors))
-
-    def send_and_receive(self, service, message, params={}, no_raise=False, timeout=None):
+            return self._errors.handle(
+                u'Infinario API is currently unavailable or under too much load: {0}'.format(errors),
+                ServiceUnavailable, no_raise=no_raise)
+
+        return self._errors.handle(
+            u'Infinario API request failed with errors: {}'.format(errors),
+            InvalidRequest, no_raise=no_raise)
+
+    def send_and_receive(self, service, message, no_raise=False, timeout=None):
         # always non-silent, as the result is used
-        return self._send(service, message, params, no_raise=no_raise, timeout=timeout)
+        return self._send(service, message, no_raise=no_raise, timeout=timeout)
 
     def send_and_ignore(self, url, message):
-        self._send(url, message, no_raise=bool(self._logger))
+        self._send(url, message)
 
 
 class _WorkerData(object):
@@ -132,11 +139,11 @@
      ASYNC_BUFFER_TIMEOUT seconds.
     """
 
-    def __init__(self, target, session=None, logger=None):
+    def __init__(self, target, errors, session=None):
         # any variables used by more than one thread shall be here
         self._worker_data = _WorkerData(
-            logger=logger,
-            transport=SynchronousTransport(target=target, session=session, logger=logger),
+            errors=errors,
+            transport=SynchronousTransport(target, errors, session=session),
             buffer=[],
             cv=threading.Condition(threading.Lock()),
             flush=False,
@@ -144,9 +151,8 @@
         )
         self._worker_running = False
 
-    def send_and_receive(self, service, message, params={}, no_raise=False, timeout=None):
-        return self._worker_data.transport.send_and_receive(service, message, params,
-                                                            no_raise=no_raise, timeout=timeout)
+    def send_and_receive(self, service, message, no_raise=False, timeout=None):
+        return self._worker_data.transport.send_and_receive(service, message, no_raise=no_raise, timeout=timeout)
 
     def send_and_ignore(self, service, message):
         command = {'name': service, 'data': message, 'scheduled': time.time()}
@@ -210,10 +216,7 @@
                         ))
 
                 for message in errors:
-                    if data.logger:
-                        data.logger.error(message)
-                    else:
-                        raise ServiceUnavailable(message)  # die after the first exception
+                    data.errors.handle(message, ServiceUnavailable)  # die after the first exception
 
                 data.buffer = leftovers
 
@@ -232,62 +235,10 @@
             self._worker_data.cv.notify()
 
 
-class _InfinarioBase(object):
-    def __init__(self, target=None, logger=None):
-        if target:
-<<<<<<< HEAD
-            match = re.match('^((?:(?:https?:)?//)?)(.*?)(/?)$', target)  # will always match
-            self._target = 'https://{0}/'.format(match.group(2))
-=======
-            match = re.match('^(?:(https?:)?//)?([^/]+)(/*)$', target)
-            if not match:
-                if logger:
-                    logger.exception('Invalid Infinario target URL {}'.format(target))
-                else:
-                    raise Exception('Invalid target URL {}'.format(target))
-            self._target = '{}//{}/'.format(match.group(1) or 'https:', match.group(2))
->>>>>>> 8faeeeeb
-        else:
-            self._target = DEFAULT_TARGET
-
-
-<<<<<<< HEAD
-=======
-class AuthenticatedInfinario(_InfinarioBase):
-    """
-    Authenticated Infinario API access for exporting analysis data.
-    """
-
-    def __init__(self, username, password, target=None):
-        """
-        :param username: Username for an Infinario account with ExtAPI access
-        :param password: Password for the account above
-        :param target: Tracking API URL
-        """
-        super(AuthenticatedInfinario, self).__init__(target, None)
-        session = requests.Session()
-        session.auth = (username, password)
-        self._transport = SynchronousTransport(target=self._target, session=session, logger=None)
-
-    def export_analysis(self, analysis_type, data, token=None):
-        """
-        Compute and obtain data from an existing Infinario analysis definition
-
-        :param analysis_type: funnel/report/retention/segmentation
-        :param data: See http://guides.infinario.com/technical-guide/export-api/
-        :param token: In case the Infinario account has access to multiple projects, specify the project token
-        """
-        params = {} if token is None else {'project': token}
-        return self._transport.send_and_receive(
-            'analytics/{}'.format(analysis_type),
-            data, params
-        )
-
-
->>>>>>> 8faeeeeb
-class Infinario(_InfinarioBase):
+class Infinario(object):
     """
     Infinario API access for tracking events, updating customer data and requesting campaign data.
+    If the secret argument is passed, it also allows exporting analyses.
     """
 
     def __init__(self, token,
@@ -302,20 +253,21 @@
             consult their documentation as well
         :param secret: Secret token of a project with analyses that should be exported
         """
-        logger = logger or DEFAULT_LOGGER if silent else None
-        super(Infinario, self).__init__(target, logger)
+        errors = ErrorHandler(silent, logger)
+        self._error_handler = errors
+        if target:
+            match = re.match('^(?:(https?:)?//)?([^/]+)(/*)$', target)
+            if not match:
+                errors.handle(ValueError, u'Invalid Infinario target URL {}'.format(target))
+            self._target = '{}//{}/'.format(match.group(1) or 'https:', match.group(2))
+        else:
+            self._target = DEFAULT_TARGET
         self._token = token
         self._customer = self._convert_customer_argument(customer)
-<<<<<<< HEAD
-        self._logger = logger or DEFAULT_LOGGER if silent else None
         session = requests.Session()
         if secret:
             session.headers.update({'X-Infinario-Secret': secret})
-        self._transport = transport(target=self._target, session=session, logger=self._logger)
-=======
-        self._logger = logger
-        self._transport = transport(target=self._target, logger=self._logger)
->>>>>>> 8faeeeeb
+        self._transport = transport(self._target, errors, session=session)
 
     def identify(self, customer=None, properties=None):
         """
